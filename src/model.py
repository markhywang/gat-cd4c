import torch
import torch.nn as nn
import torch.nn.functional as F
import math


class GraphAttentionNetwork(nn.Module):
    def __init__(self, in_features: int, out_features: int, num_edge_features: int, hidden_size: int,
                 num_layers: int, num_attn_heads: int) -> None:
        super().__init__()

        if num_layers == 1:
            layers = [GraphAttentionLayer(in_features, out_features, num_edge_features, use_leaky_relu=False)]
        else:
            layers = [GraphAttentionLayer(in_features, hidden_size, num_edge_features, num_attn_heads)]
            for i in range(num_layers - 2):
                layers.append(GraphAttentionLayer(hidden_size, hidden_size, num_edge_features, num_attn_heads))
            layers.append(GraphAttentionLayer(hidden_size, out_features, num_edge_features, use_leaky_relu=False))

        self.gat_layers = nn.Sequential(*layers)

    def forward(self, node_features, edge_features, adjacency_matrix) -> torch.Tensor:
        # Initial node feature shape: [B, N, F_in]
        input_tuple = (node_features, edge_features, adjacency_matrix)

        # [B, N, F_in] -> [B, N, F_out]
        final_node_features, _, _ = self.gat_layers(input_tuple)

        # [B, N, F_out] -> [B, 1]
        pchembl_scores = final_node_features.squeeze(2).sum(dim=1)
        return pchembl_scores


class GraphAttentionLayer(nn.Module):
    def __init__(self, in_features: int, out_features: int,
                 num_edge_features: int, num_attn_heads: int = 1, use_leaky_relu: bool = True) -> None:
        super().__init__()

        self.projection = nn.Linear(in_features, out_features)
        self.layer_norm_1 = nn.LayerNorm(in_features)

        self.use_leaky_relu = use_leaky_relu
        if use_leaky_relu:
            self.leaky_relu = nn.LeakyReLU(0.2)
            self.layer_norm_2 = nn.LayerNorm(out_features)

        self.num_attn_heads = num_attn_heads
        self.head_size = out_features // num_attn_heads
        self.attn_matrix = nn.Parameter(torch.empty((num_attn_heads, 2 * self.head_size + num_edge_features)))
        self.attn_dropout = nn.Dropout(0.2)

        # Final MLP layer because apparently that's what every person does in papers
        self.projection_dropout = nn.Dropout(0.2)
        self.out_projection = nn.Linear(out_features, out_features)

        # Initialize the projection weights and attention matrix using a Xavier uniform distribution.
        nn.init.xavier_uniform_(self.projection.weight.data, gain=math.sqrt(2))
        nn.init.xavier_uniform_(self.attn_matrix.data, gain=math.sqrt(2))

    def forward(self, x: tuple[torch.Tensor, torch.Tensor, torch.Tensor]) -> tuple[torch.Tensor, torch.Tensor, torch.Tensor]:
        node_features, edge_features, adjacency_matrix = x
        batch_size, num_nodes, num_node_features = node_features.shape
        new_node_features = self.projection(self.layer_norm_1(node_features))

        # Split the node_features for every attention head.
        new_node_features = new_node_features.view(batch_size, num_nodes, self.num_attn_heads, -1)

        attn_coeffs = self._compute_attn_coeffs(new_node_features, edge_features, adjacency_matrix, num_nodes)
        new_node_features = self._execute_message_passing(new_node_features, attn_coeffs, batch_size, num_nodes)
        
        new_node_features = self.out_projection(new_node_features)
        new_node_features = self.projection_dropout(new_node_features)

<<<<<<< HEAD
=======
        new_node_features = self.out_projection(new_node_features)
        new_node_features = self.projection_dropout(new_node_features)

>>>>>>> 804981cf
        if self.use_leaky_relu:
            new_node_features = self.leaky_relu(self.layer_norm_2(new_node_features))

        return new_node_features, edge_features, adjacency_matrix

    def _compute_attn_coeffs(self, node_features: torch.Tensor, edge_features: torch.Tensor,
                             adjacency_matrix: torch.Tensor, num_nodes: int) -> torch.Tensor:
        # Repeat along the 3rd dimension. This will create a tensor of shape [1, num_nodes,
        # num_nodes, num_node_features].
        row_node_features = node_features.unsqueeze(2).repeat(1, 1, num_nodes, 1, 1)
        # Repeat along the 2nd dimension. This will create a tensor of shape [1, num_nodes,
        # num_nodes, num_node_features].
        col_node_features = row_node_features.swapaxes(1, 2)
        # Repeat along the 4th dimension (create one copy per attention head).
        unsqueezed_edge_features = edge_features.unsqueeze(3).repeat(1, 1, 1, self.num_attn_heads, 1)

        attn_input = torch.cat((row_node_features, col_node_features, unsqueezed_edge_features), dim=4)
        attn_logits = torch.einsum('bnmax, ax -> bnma', attn_input, self.attn_matrix)

        # Add a 4th dimension to the adjacency matrix and duplicate it over that dimension for every attention head.
        # Then, apply the mask to the attention logits.
        reshaped_adjacency_matrix = adjacency_matrix.unsqueeze(3).repeat(1, 1, 1, self.num_attn_heads)
        attn_logits[reshaped_adjacency_matrix == 0] = float('-inf')

        attn_coeffs = F.softmax(attn_logits, dim=2)

        # Andrej Karpathy does this, so I guess it works (not sure why)
        attn_coeffs = self.attn_dropout(attn_coeffs)

        return attn_coeffs

    def _execute_message_passing(self, node_features: torch.Tensor, attn_coeffs: torch.Tensor,
                                 batch_size: int, num_nodes: int) -> torch.Tensor:
        new_node_features = torch.einsum('bmax, bnma -> bnax', node_features, attn_coeffs)
        # Concatenate output for different attention heads together.
        new_node_features = new_node_features.view(batch_size, num_nodes, -1)
        return new_node_features<|MERGE_RESOLUTION|>--- conflicted
+++ resolved
@@ -71,12 +71,6 @@
         new_node_features = self.out_projection(new_node_features)
         new_node_features = self.projection_dropout(new_node_features)
 
-<<<<<<< HEAD
-=======
-        new_node_features = self.out_projection(new_node_features)
-        new_node_features = self.projection_dropout(new_node_features)
-
->>>>>>> 804981cf
         if self.use_leaky_relu:
             new_node_features = self.leaky_relu(self.layer_norm_2(new_node_features))
 
